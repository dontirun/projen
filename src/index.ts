export * from "./component";
export * from "./dev-env";
export * from "./dependencies";
export * from "./docker-compose";
export * from "./file";
export * from "./gitattributes";
export * from "./gitpod";
export * from "./ignore-file";
export * from "./ini";
export * from "./json";
export * from "./logger";
export * from "./license";
export * from "./makefile";
export * from "./object-file";
export * from "./option-hints";
export * from "./project";
export * from "./project-build";
export * from "./projects";
export * from "./projenrc-json";
export * from "./readme";
export * from "./sample-file";
export * from "./semver";
export * from "./source-code";
export * from "./task";
export * from "./tasks";
export * from "./task-model";
export * from "./task-runtime";
export * from "./testing";
export * from "./textfile";
export * from "./toml";
export * from "./version";
export * from "./yaml";
export * from "./xmlfile";

// export submobules
export * as web from "./web";
export * as github from "./github";
<<<<<<< HEAD
=======
export * as gitlab from "./gitlab";
>>>>>>> 60bc5ffa
export * as vscode from "./vscode";
export * as java from "./java";
export * as python from "./python";
export * as typescript from "./typescript";
export * as javascript from "./javascript";
export * as release from "./release";
export * as awscdk from "./awscdk";
export * as cdk8s from "./cdk8s";
export * as cdktf from "./cdktf";
export * as cdk from "./cdk";
export * as build from "./build";<|MERGE_RESOLUTION|>--- conflicted
+++ resolved
@@ -35,10 +35,7 @@
 // export submobules
 export * as web from "./web";
 export * as github from "./github";
-<<<<<<< HEAD
-=======
 export * as gitlab from "./gitlab";
->>>>>>> 60bc5ffa
 export * as vscode from "./vscode";
 export * as java from "./java";
 export * as python from "./python";
